--- conflicted
+++ resolved
@@ -204,7 +204,6 @@
         })
     }
 
-<<<<<<< HEAD
     /// Convenience function for `STATUS_REG` to confirm all three X, Y and
     /// Z-axis have new data available for reading by accel_raw and associated
     /// function calls
@@ -213,8 +212,6 @@
         Ok(value.zyxda)
     }
 
-=======
->>>>>>> a8716322
     /// Temperature sensor enable.
     /// `TEMP_CGF_REG`: `TEMP_EN`, the BDU bit in `CTRL_REG4` is also set
     pub fn enable_temp(&mut self, enable: bool) -> Result<(), Error<E>> {
@@ -255,11 +252,7 @@
 
     /// In boot,
     /// `CTRL_REG5`: `BOOT`
-<<<<<<< HEAD
-    pub fn in_boot(&mut self) -> Result<bool, Error<E>> {
-=======
     pub fn is_in_boot(&mut self) -> Result<bool, Error<E>> {
->>>>>>> a8716322
         let ctrl5 = self.read_register(Register::CTRL5)?;
 
         Ok((ctrl5 & BOOT) != 0)
